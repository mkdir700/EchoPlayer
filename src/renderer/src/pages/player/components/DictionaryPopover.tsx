/**
 * DictionaryPopover Component
 *
 * 独立的词典弹窗组件，基于 Ant Design Popover，提供：
 * - 单词查询结果的展示
 * - 音标、词性、释义的结构化布局
 * - 发音功能
 * - 加载和错误状态处理
 * - 智能位置调整和防溢出
 */

import { loggerService } from '@logger'
import {
  BORDER_RADIUS,
  FONT_SIZES,
  FONT_WEIGHTS,
  GLASS_EFFECT,
  SHADOWS,
  SPACING
} from '@renderer/infrastructure/styles/theme'
import { DictionaryResult, PronunciationInfo } from '@types'
import { Button, Popover, Spin } from 'antd'
import { Volume2 } from 'lucide-react'
import { memo, useCallback, useMemo } from 'react'
import { useTranslation } from 'react-i18next'
import styled from 'styled-components'

const logger = loggerService.withContext('DictionaryPopover')

export interface DictionaryPopoverProps {
  /** 是否显示弹窗 */
  visible: boolean
  /** 词典数据 */
  data: DictionaryResult | null
  /** 是否正在加载 */
  loading: boolean
  /** 错误信息 */
  error: string | null
  /** 子元素（触发元素） */
  children: React.ReactElement
  /** 关闭回调 */
  onClose?: () => void
}

export const DictionaryPopover = memo(function DictionaryPopover({
  visible,
  data,
  loading,
  error,
  children,
  onClose
}: DictionaryPopoverProps) {
  const { t } = useTranslation()
  // 发音处理
  const handlePronunciation = useCallback(
    async (word: string, type: string, pronunciation?: PronunciationInfo) => {
      try {
        // 优先使用真人音频
        if (pronunciation?.audioUrl) {
          logger.debug('使用真人音频播放', { word, type, audioUrl: pronunciation.audioUrl })

          const audio = new Audio(pronunciation.audioUrl)

          // 设置音频属性
          audio.preload = 'metadata'
          audio.volume = 0.8

          // 播放音频
          await audio.play()

          logger.debug('真人音频播放成功', { word, type })
          return // 成功播放真人音频后直接返回，不使用语音合成
        }

        // 回退到浏览器语音合成
        if ('speechSynthesis' in window) {
          const utterance = new SpeechSynthesisUtterance(word)
          utterance.lang = type === 'uk' ? 'en-GB' : 'en-US'
          utterance.rate = 0.8
          window.speechSynthesis.speak(utterance)
          logger.debug('使用语音合成播放', { word, type, lang: utterance.lang })
        }
      } catch (error) {
        logger.error('发音播放失败，尝试语音合成fallback', { word, type, error })

        // 如果真人音频播放失败，尝试语音合成作为fallback
        try {
          if ('speechSynthesis' in window) {
            const utterance = new SpeechSynthesisUtterance(word)
            utterance.lang = type === 'uk' ? 'en-GB' : 'en-US'
            utterance.rate = 0.8
            window.speechSynthesis.speak(utterance)
            logger.debug('Fallback语音合成播放', { word, type, lang: utterance.lang })
          }
        } catch (fallbackError) {
          logger.error('Fallback语音合成也失败', { word, type, fallbackError })
        }
      }
    },
    []
  )

  // 阻止弹窗内容事件冒泡的处理函数
  const handleContentMouseDown = useCallback((event: React.MouseEvent) => {
    event.stopPropagation()
  }, [])

  const handleContentClick = useCallback((event: React.MouseEvent) => {
    event.stopPropagation()
  }, [])

  // 弹窗标题
  const title = useMemo(() => {
    if (loading || error || !data) return null

    return (
      <WordHeader onMouseDown={handleContentMouseDown} onClick={handleContentClick}>
        <WordTitle>{data.word}</WordTitle>
      </WordHeader>
    )
  }, [data, loading, error, handleContentMouseDown, handleContentClick])

  // 弹窗内容
  const content = useMemo(() => {
    if (loading) {
      return (
        <LoadingContent onMouseDown={handleContentMouseDown} onClick={handleContentClick}>
          <Spin size="small" />
          <span>{t('player.dictionary.loading')}</span>
        </LoadingContent>
      )
    }

    if (error) {
      return (
        <ErrorContent
          onMouseDown={handleContentMouseDown}
          onClick={handleContentClick}
          data-testid="dictionary-popover-content"
        >
          <span>{t('player.dictionary.error')}</span>
          <div>{error}</div>
        </ErrorContent>
      )
    }

    if (!data) {
      return null
    }

    return (
      <ContentContainer
        onMouseDown={handleContentMouseDown}
        onClick={handleContentClick}
        data-testid="dictionary-popover-content"
      >
        {/* 显示详细发音信息 */}
        {data.pronunciations && data.pronunciations.length > 0 && (
          <PronunciationContainer>
            {data.pronunciations.map((pronunciation, idx) => (
              <PronunciationGroup key={idx}>
                {pronunciation.type && (
                  <PronunciationLabel>
                    {pronunciation.type === 'uk' ? '英' : '美'}
                  </PronunciationLabel>
                )}
                <PhoneticText>{pronunciation.phonetic}</PhoneticText>
                <PronunciationButton
                  type="text"
                  size="small"
                  onClick={(e) => {
                    e.stopPropagation()
<<<<<<< HEAD
                    handlePronunciation(data.word, pronunciation.type, pronunciation)
                    // 阻止按钮获得焦点，避免影响播放器快捷键
                    ;(e.target as HTMLElement).blur()
                  }}
                  onMouseDown={(e) => {
                    // 阻止按钮在点击时获得焦点
                    e.preventDefault()
=======
                    handlePronunciation(data.word, pronunciation.type || 'uk', pronunciation)
>>>>>>> 690a48ba
                  }}
                  title={`${pronunciation.type === 'uk' ? '英式' : '美式'}发音: ${pronunciation.phonetic}`}
                >
                  <Volume2 size={12} />
                </PronunciationButton>
              </PronunciationGroup>
            ))}
          </PronunciationContainer>
        )}

        {data.definitions.length > 0 && (
          <>
            <Divider />
            <DefinitionsList>
              {data.definitions.map((def, idx) => (
                <DefinitionItem key={idx}>
                  {def.partOfSpeech && <PartOfSpeech>{def.partOfSpeech}</PartOfSpeech>}
                  <MeaningText>{def.meaning}</MeaningText>
                </DefinitionItem>
              ))}
            </DefinitionsList>
          </>
        )}

        {data.translations && data.translations.length > 0 && (
          <>
            <Divider />
            <TranslationSection>
              <SectionTitle>{t('player.dictionary.translations')}</SectionTitle>
              <TranslationList>
                {data.translations.slice(0, 3).map((translation, idx) => (
                  <TranslationItem key={idx}>{translation}</TranslationItem>
                ))}
              </TranslationList>
            </TranslationSection>
          </>
        )}
      </ContentContainer>
    )
  }, [loading, error, data, handleContentMouseDown, handleContentClick, t, handlePronunciation])

  return (
    <StyledPopover
      content={content}
      title={title}
      open={visible}
      placement="top"
      onOpenChange={(open) => {
        if (!open && onClose) {
          onClose()
        }
      }}
      arrow={false}
      getPopupContainer={() => document.body}
      styles={{
        body: {
          maxWidth: 280,
          minWidth: 200,
          minHeight: 120 // 设置固定最小高度，避免内容变化时的尺寸跳跃
        }
      }}
    >
      <span data-testid="dictionary-popover-trigger">{children}</span>
    </StyledPopover>
  )
})

export default DictionaryPopover

// === 样式组件 ===
const StyledPopover = styled(Popover)`
  /* 确保弹窗事件正确处理，不穿透到底层组件 */
  pointer-events: auto;

  .ant-popover-content {
    pointer-events: auto;

    .ant-popover-inner {
      background: var(--ant-color-bg-elevated, rgba(255, 255, 255, 0.95));
      backdrop-filter: blur(${GLASS_EFFECT.BLUR_STRENGTH.MEDIUM}px);
      border: 1px solid var(--ant-color-border-secondary, rgba(0, 0, 0, 0.06));
      border-radius: ${BORDER_RADIUS.LG}px;
      box-shadow: var(--ant-box-shadow-secondary, ${SHADOWS.LG});
      color: var(--ant-color-text, rgba(0, 0, 0, 0.88));
      pointer-events: auto;
    }

    .ant-popover-title {
      background: transparent;
      border-bottom: 1px solid var(--ant-color-border, rgba(0, 0, 0, 0.06));
      color: var(--ant-color-text, rgba(0, 0, 0, 0.88));
      padding: ${SPACING.XS / 2}px ${SPACING.XS}px;
      line-height: 1.2;
    }

    .ant-popover-inner-content {
      padding: 0;
      max-height: 280px;
      overflow-y: auto;

      /* 自定义滚动条 */
      &::-webkit-scrollbar {
        width: 4px;
      }

      &::-webkit-scrollbar-track {
        background: var(--ant-color-fill-quaternary, rgba(0, 0, 0, 0.04));
        border-radius: 2px;
      }

      &::-webkit-scrollbar-thumb {
        background: var(--ant-color-fill-secondary, rgba(0, 0, 0, 0.15));
        border-radius: 2px;

        &:hover {
          background: var(--ant-color-fill, rgba(0, 0, 0, 0.25));
        }
      }
    }
  }
`

const ContentContainer = styled.div`
  padding: 0;
`

const WordHeader = styled.div`
  display: flex;
  align-items: center;
  margin: 0;
`

const WordTitle = styled.span`
  font-size: ${FONT_SIZES.BASE}px;
  font-weight: ${FONT_WEIGHTS.SEMIBOLD};
  color: var(--ant-color-text, rgba(0, 0, 0, 0.88));
  line-height: 1.3;
`

const PronunciationButton = styled(Button)`
  &&& {
    color: var(--ant-color-text-tertiary, rgba(0, 0, 0, 0.45));
    border: none;
    padding: 2px 4px;
    height: 20px;
    min-width: 20px;
    display: flex;
    align-items: center;
    justify-content: center;
    background: transparent;
    flex-shrink: 0;

    &:hover {
      color: var(--ant-color-text-secondary, rgba(0, 0, 0, 0.65));
      background: var(--ant-color-fill-tertiary, rgba(0, 0, 0, 0.04));
    }

    &:active {
      background: var(--ant-color-fill-secondary, rgba(0, 0, 0, 0.06));
    }

    &:focus {
      background: var(--ant-color-fill-tertiary, rgba(0, 0, 0, 0.04));
    }
  }
`

const LoadingContent = styled.div`
  display: flex;
  align-items: center;
  justify-content: center;
  gap: ${SPACING.SM}px;
  padding: ${SPACING.MD}px;
  color: var(--ant-color-text-secondary, rgba(0, 0, 0, 0.65));
  font-size: ${FONT_SIZES.SM}px;
  min-height: 80px; // 确保与实际内容高度相近，避免尺寸跳跃
  min-width: 160px; // 确保与实际内容宽度相近

  .ant-spin {
    .ant-spin-dot {
      i {
        background-color: var(--ant-color-primary, #1677ff);
      }
    }
  }
`

const ErrorContent = styled.div`
  color: #ff7875;
  text-align: center;
  padding: ${SPACING.MD}px;
  min-height: 80px; // 与 LoadingContent 保持一致的最小高度
  min-width: 160px; // 与 LoadingContent 保持一致的最小宽度
  display: flex;
  flex-direction: column;
  align-items: center;
  justify-content: center;

  span {
    font-weight: ${FONT_WEIGHTS.MEDIUM};
    margin-bottom: ${SPACING.XS}px;
    display: block;
  }

  div {
    font-size: ${FONT_SIZES.SM}px;
    opacity: 0.8;
  }
`

const PhoneticText = styled.span`
  color: var(--ant-color-text-tertiary, rgba(0, 0, 0, 0.45));
  font-size: ${FONT_SIZES.XS}px;
  font-family: 'Monaco', 'Menlo', 'Ubuntu Mono', monospace;
  line-height: 1.2;
`

const DefinitionsList = styled.div`
  margin: 0;
`

const DefinitionItem = styled.div`
  display: flex;
  flex-direction: row;
  align-items: flex-start;
  gap: ${SPACING.XS / 2}px;
  margin-bottom: ${SPACING.XS / 2}px;
  padding-bottom: ${SPACING.XS / 2}px;
  border-bottom: 1px solid var(--ant-color-border, rgba(0, 0, 0, 0.06));

  &:last-child {
    margin-bottom: 0;
    padding-bottom: 0;
    border-bottom: none;
  }
`

const PartOfSpeech = styled.span`
  font-size: ${FONT_SIZES.XS}px;
  font-weight: ${FONT_WEIGHTS.MEDIUM};
  color: #52c41a;
  background: rgba(82, 196, 26, 0.15);
  padding: 1px ${SPACING.XS / 1.5}px;
  border-radius: ${BORDER_RADIUS.SM}px;
  display: inline-block;
  flex-shrink: 0;
  min-width: 32px;
  text-align: center;
  line-height: 1.3;
  margin-top: 1px;
`

const MeaningText = styled.div`
  color: var(--ant-color-text, rgba(0, 0, 0, 0.88));
  font-size: ${FONT_SIZES.XS}px;
  line-height: 1.3;
  flex: 1;
`

const TranslationSection = styled.div`
  margin-top: ${SPACING.XS / 2}px;
`

const SectionTitle = styled.div`
  color: var(--ant-color-text-secondary, rgba(0, 0, 0, 0.65));
  font-size: ${FONT_SIZES.XS}px;
  font-weight: ${FONT_WEIGHTS.MEDIUM};
  margin-bottom: ${SPACING.XS / 2}px;
  line-height: 1.2;
`

const TranslationList = styled.div`
  display: flex;
  flex-wrap: wrap;
  gap: ${SPACING.XS / 2}px;
`

const TranslationItem = styled.span`
  background: rgba(22, 119, 255, 0.15);
  color: #40a9ff;
  padding: 1px ${SPACING.XS / 2}px;
  border-radius: ${BORDER_RADIUS.SM}px;
  font-size: ${FONT_SIZES.XS}px;
  border: 1px solid rgba(64, 169, 255, 0.3);
  line-height: 1.2;
`

const Divider = styled.div`
  height: 1px;
  background: var(--ant-color-border, rgba(0, 0, 0, 0.06));
  margin: ${SPACING.XS / 2}px 0;
`

const PronunciationContainer = styled.div`
  display: flex;
  align-items: center;
  flex-wrap: wrap;
  gap: ${SPACING.SM}px;
  padding: ${SPACING.XS / 2}px;
  background: var(--ant-color-fill-quaternary, rgba(0, 0, 0, 0.02));
  border-radius: ${BORDER_RADIUS.SM}px;
  margin-bottom: ${SPACING.XS / 2}px;
  transition: background-color 0.2s ease;
`

const PronunciationGroup = styled.div`
  display: flex;
  align-items: center;
  gap: ${SPACING.XS / 2}px;
`

const PronunciationLabel = styled.span`
  font-size: ${FONT_SIZES.XS}px;
  font-weight: ${FONT_WEIGHTS.MEDIUM};
  color: var(--ant-color-text-secondary, rgba(0, 0, 0, 0.65));
  background: var(--ant-color-fill-quaternary, rgba(0, 0, 0, 0.04));
  padding: 1px ${SPACING.XS / 2}px;
  border-radius: ${BORDER_RADIUS.SM}px;
  min-width: 20px;
  text-align: center;
  line-height: 1.2;
  flex-shrink: 0;
`<|MERGE_RESOLUTION|>--- conflicted
+++ resolved
@@ -170,7 +170,6 @@
                   size="small"
                   onClick={(e) => {
                     e.stopPropagation()
-<<<<<<< HEAD
                     handlePronunciation(data.word, pronunciation.type, pronunciation)
                     // 阻止按钮获得焦点，避免影响播放器快捷键
                     ;(e.target as HTMLElement).blur()
@@ -178,9 +177,6 @@
                   onMouseDown={(e) => {
                     // 阻止按钮在点击时获得焦点
                     e.preventDefault()
-=======
-                    handlePronunciation(data.word, pronunciation.type || 'uk', pronunciation)
->>>>>>> 690a48ba
                   }}
                   title={`${pronunciation.type === 'uk' ? '英式' : '美式'}发音: ${pronunciation.phonetic}`}
                 >
